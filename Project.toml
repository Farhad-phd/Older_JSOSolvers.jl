--- conflicted
+++ resolved
@@ -17,16 +17,10 @@
 SolverTools = "b5612192-2639-5dc1-abfe-fbedd65fab29"
 
 [compat]
-<<<<<<< HEAD
-Krylov = "0.8, 0.9"
-NLPModels = "0.20"
-NLPModelsModifiers = "0.6,0.7"
-=======
 Krylov = "0.9.6"
 LinearOperators = "2.0"
 NLPModels = "0.21"
 NLPModelsModifiers = "0.7"
->>>>>>> 6842496a
 SolverCore = "0.3"
 SolverParameters = "0.1"
 SolverTools = "0.9"
