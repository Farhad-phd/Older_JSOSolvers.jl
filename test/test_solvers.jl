--- conflicted
+++ resolved
@@ -1,6 +1,5 @@
 using SolverTest
 
-<<<<<<< HEAD
 using BenchmarkTools
 
 
@@ -64,7 +63,46 @@
   f(x) = (x[1] - 1)^2 + 4 * (x[2] - 3)^2
   nlp = ADNLPModel(f, [-1.2; 1.0])
 
-=======
+
+  # statsR2 = R2(nlp)
+  # println(statsR2.status, statsR2.iter)
+  stats = R2N(nlp, subsolver_type = JSOSolvers.ShiftedLBFGSSolver) 
+  println(stats.status, stats.iter)
+
+  # # @test stats.status == :first_order
+  # stats2 = R2N(nlp, subsolver_type = CgSolver)
+  # println(stats2.status, stats2.iter)
+
+  # @test stats2.status == :first_order
+  # @test stats2.solution_reliable
+
+  # nlp3 = ADNLSModel(x -> [[10 * (x[i + 1] - x[i]^2) for i = 1:(30 - 1)]; [x[i] - 1 for i = 1:(30 - 1)]], collect(1:30) ./ (30 + 1), 2*30 - 2)
+  # stats3 = R2N(nlp3, subsolver_type = CgSolver)
+  # println(stats3.status)
+
+  
+    # Ensure the function allocates no more than expected
+    solver = JSOSolvers.ShiftedLBFGSSolver
+    # @benchmark  R2N($nlp, subsolver_type = $solver) 
+    b = @benchmark R2N($nlp, subsolver_type = $solver)
+    # b= @benchmark lbfgs($nlp)
+    io = IOBuffer()
+    show(io, "text/plain", b)
+    s = String(take!(io))
+    println(s)
+    # Analyze results
+    println(b)
+
+    #For lbfgs
+    println("For lbfgs")
+    solver = lbfgs
+    b = @benchmark lbfgs($nlp)
+    io = IOBuffer()
+    show(io, "text/plain", b)
+    s = String(take!(io))
+    println(s)
+  
+
 function tests()
   @testset "Testing NLP solvers" begin
     @testset "Unconstrained solvers" begin
@@ -123,47 +161,5 @@
     end
   end
 end
->>>>>>> 6842496a
-
-  # statsR2 = R2(nlp)
-  # println(statsR2.status, statsR2.iter)
-  stats = R2N(nlp, subsolver_type = JSOSolvers.ShiftedLBFGSSolver) 
-  println(stats.status, stats.iter)
-
-  # # @test stats.status == :first_order
-  # stats2 = R2N(nlp, subsolver_type = CgSolver)
-  # println(stats2.status, stats2.iter)
-
-  # @test stats2.status == :first_order
-  # @test stats2.solution_reliable
-
-  # nlp3 = ADNLSModel(x -> [[10 * (x[i + 1] - x[i]^2) for i = 1:(30 - 1)]; [x[i] - 1 for i = 1:(30 - 1)]], collect(1:30) ./ (30 + 1), 2*30 - 2)
-  # stats3 = R2N(nlp3, subsolver_type = CgSolver)
-  # println(stats3.status)
-
-  
-    # Ensure the function allocates no more than expected
-    solver = JSOSolvers.ShiftedLBFGSSolver
-    # @benchmark  R2N($nlp, subsolver_type = $solver) 
-    b = @benchmark R2N($nlp, subsolver_type = $solver)
-    # b= @benchmark lbfgs($nlp)
-    io = IOBuffer()
-    show(io, "text/plain", b)
-    s = String(take!(io))
-    println(s)
-    # Analyze results
-    println(b)
-
-    #For lbfgs
-    println("For lbfgs")
-    solver = lbfgs
-    b = @benchmark lbfgs($nlp)
-    io = IOBuffer()
-    show(io, "text/plain", b)
-    s = String(take!(io))
-    println(s)
-  
-
-end
 simple_Run()
 
