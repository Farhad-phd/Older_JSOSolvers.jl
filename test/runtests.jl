# stdlib
using Printf, LinearAlgebra, Logging, SparseArrays, Test

# additional packages
using ADNLPModels, Krylov, LinearOperators, NLPModels, NLPModelsModifiers, SolverCore, SolverTools
using NLPModelsTest

# this package
using JSOSolvers

# @testset "Test small residual checks $solver" for solver in (:TrunkSolverNLS, :TronSolverNLS)
#   nls = ADNLSModel(x -> [x[1] - 1; sin(x[2])], [-1.2; 1.0], 2)
#   stats = GenericExecutionStats(nls)
#   solver = eval(solver)(nls)
#   SolverCore.solve!(solver, nls, stats, atol = 0.0, rtol = 0.0, Fatol = 1e-6, Frtol = 0.0)
#   @test stats.status_reliable && stats.status == :small_residual
#   @test stats.objective_reliable && isapprox(stats.objective, 0, atol = 1e-6)
# end

<<<<<<< HEAD
# @testset "Test iteration limit" begin
#   @testset "$fun" for fun in (R2,pR2,pR2N, lbfgs, tron, trunk)
#     f(x) = (x[1] - 1)^2 + 4 * (x[2] - x[1]^2)^2
#     nlp = ADNLPModel(f, [-1.2; 1.0])
=======
@testset "Test iteration limit" begin
  @testset "$fun" for fun in (R2, fomo, lbfgs, tron, trunk)
    f(x) = (x[1] - 1)^2 + 4 * (x[2] - x[1]^2)^2
    nlp = ADNLPModel(f, [-1.2; 1.0])
>>>>>>> 6842496a

#     stats = eval(fun)(nlp, max_iter = 1)
#     @test stats.status == :max_iter
#   end

#   @testset "$(fun)-NLS" for fun in (tron, trunk)
#     f(x) = [x[1] - 1; 2 * (x[2] - x[1]^2)]
#     nlp = ADNLSModel(f, [-1.2; 1.0], 2)

#     stats = eval(fun)(nlp, max_iter = 1)
#     @test stats.status == :max_iter
#   end
# end

<<<<<<< HEAD
# include("restart.jl")
# include("callback.jl")
# include("consistency.jl")
# include("test_solvers.jl")
# if VERSION ≥ v"1.7"
#   include("allocs.jl")
=======
@testset "Test unbounded below" begin
  @testset "$fun" for fun in (R2, fomo, lbfgs, tron, trunk)
    T = Float64
    x0 = [T(0)]
    f(x) = -exp(x[1])
    nlp = ADNLPModel(f, x0)

    stats = eval(fun)(nlp)
    @test stats.status == :unbounded
    @test stats.objective < -one(T) / eps(T)
  end
end

include("restart.jl")
include("callback.jl")
include("consistency.jl")
include("test_solvers.jl")
if VERSION ≥ v"1.7"
  include("allocs.jl")
>>>>>>> 6842496a

#   @testset "Test warning for infeasible initial guess" begin
#     nlp = ADNLPModel(x -> (x[1] - 1)^2 + sin(x[2])^2, [-1.2; 1.0], zeros(2), ones(2))
#     @test_warn "Warning: Initial guess is not within bounds." tron(nlp, verbose = 1)
#     nls = ADNLSModel(x -> [x[1] - 1; sin(x[2])], [-1.2; 1.0], 2, zeros(2), ones(2))
#     @test_warn "Warning: Initial guess is not within bounds." tron(nls, verbose = 1)
#   end
# end

# include("objgrad-on-tron.jl")

# @testset "Test max_radius in TRON" begin
#   max_radius = 0.00314
#   increase_factor = 5.0
#   function cb(nlp, solver, stats)
#     @test solver.tr.radius ≤ max_radius
#   end

#   nlp = ADNLPModel(x -> 100 * (x[2] - x[1]^2)^2 + (x[1] - 1)^2, [-1.2; 1.0])
#   stats = tron(nlp, max_radius = max_radius, increase_factor = increase_factor, callback = cb)

<<<<<<< HEAD
#   nls = ADNLSModel(x -> [100 * (x[2] - x[1]^2); x[1] - 1], [-1.2; 1.0], 2)
#   stats = tron(nls, max_radius = max_radius, increase_factor = increase_factor, callback = cb)
# end
include("test_solvers.jl")
=======
  nls = ADNLSModel(x -> [100 * (x[2] - x[1]^2); x[1] - 1], [-1.2; 1.0], 2)
  stats = tron(nls, max_radius = max_radius, increase_factor = increase_factor, callback = cb)
end

@testset "Preconditioner in Trunk" begin
  x0 = [-1.2; 1.0]
  nlp = ADNLPModel(x -> 100 * (x[2] - x[1]^2)^2 + (x[1] - 1)^2, x0)
  function DiagPrecon(x)
    H = Matrix(hess(nlp, x))
    λmin = minimum(eigvals(H))
    Diagonal(H + (λmin + 1e-6) * I)
  end
  M = DiagPrecon(x0)
  function callback(nlp, solver, stats)
    M[:] = DiagPrecon(solver.x)
  end
  stats = trunk(nlp, callback = callback, M = M)
  @test stats.status == :first_order
end
>>>>>>> 6842496a
<|MERGE_RESOLUTION|>--- conflicted
+++ resolved
@@ -17,17 +17,10 @@
 #   @test stats.objective_reliable && isapprox(stats.objective, 0, atol = 1e-6)
 # end
 
-<<<<<<< HEAD
-# @testset "Test iteration limit" begin
-#   @testset "$fun" for fun in (R2,pR2,pR2N, lbfgs, tron, trunk)
-#     f(x) = (x[1] - 1)^2 + 4 * (x[2] - x[1]^2)^2
-#     nlp = ADNLPModel(f, [-1.2; 1.0])
-=======
 @testset "Test iteration limit" begin
   @testset "$fun" for fun in (R2, fomo, lbfgs, tron, trunk)
     f(x) = (x[1] - 1)^2 + 4 * (x[2] - x[1]^2)^2
     nlp = ADNLPModel(f, [-1.2; 1.0])
->>>>>>> 6842496a
 
 #     stats = eval(fun)(nlp, max_iter = 1)
 #     @test stats.status == :max_iter
@@ -42,14 +35,6 @@
 #   end
 # end
 
-<<<<<<< HEAD
-# include("restart.jl")
-# include("callback.jl")
-# include("consistency.jl")
-# include("test_solvers.jl")
-# if VERSION ≥ v"1.7"
-#   include("allocs.jl")
-=======
 @testset "Test unbounded below" begin
   @testset "$fun" for fun in (R2, fomo, lbfgs, tron, trunk)
     T = Float64
@@ -69,34 +54,27 @@
 include("test_solvers.jl")
 if VERSION ≥ v"1.7"
   include("allocs.jl")
->>>>>>> 6842496a
 
-#   @testset "Test warning for infeasible initial guess" begin
-#     nlp = ADNLPModel(x -> (x[1] - 1)^2 + sin(x[2])^2, [-1.2; 1.0], zeros(2), ones(2))
-#     @test_warn "Warning: Initial guess is not within bounds." tron(nlp, verbose = 1)
-#     nls = ADNLSModel(x -> [x[1] - 1; sin(x[2])], [-1.2; 1.0], 2, zeros(2), ones(2))
-#     @test_warn "Warning: Initial guess is not within bounds." tron(nls, verbose = 1)
-#   end
-# end
+  @testset "Test warning for infeasible initial guess" begin
+    nlp = ADNLPModel(x -> (x[1] - 1)^2 + sin(x[2])^2, [-1.2; 1.0], zeros(2), ones(2))
+    @test_warn "Warning: Initial guess is not within bounds." tron(nlp, verbose = 1)
+    nls = ADNLSModel(x -> [x[1] - 1; sin(x[2])], [-1.2; 1.0], 2, zeros(2), ones(2))
+    @test_warn "Warning: Initial guess is not within bounds." tron(nls, verbose = 1)
+  end
+end
 
-# include("objgrad-on-tron.jl")
+include("objgrad-on-tron.jl")
 
-# @testset "Test max_radius in TRON" begin
-#   max_radius = 0.00314
-#   increase_factor = 5.0
-#   function cb(nlp, solver, stats)
-#     @test solver.tr.radius ≤ max_radius
-#   end
+@testset "Test max_radius in TRON" begin
+  max_radius = 0.00314
+  increase_factor = 5.0
+  function cb(nlp, solver, stats)
+    @test solver.tr.radius ≤ max_radius
+  end
 
-#   nlp = ADNLPModel(x -> 100 * (x[2] - x[1]^2)^2 + (x[1] - 1)^2, [-1.2; 1.0])
-#   stats = tron(nlp, max_radius = max_radius, increase_factor = increase_factor, callback = cb)
+  nlp = ADNLPModel(x -> 100 * (x[2] - x[1]^2)^2 + (x[1] - 1)^2, [-1.2; 1.0])
+  stats = tron(nlp, max_radius = max_radius, increase_factor = increase_factor, callback = cb)
 
-<<<<<<< HEAD
-#   nls = ADNLSModel(x -> [100 * (x[2] - x[1]^2); x[1] - 1], [-1.2; 1.0], 2)
-#   stats = tron(nls, max_radius = max_radius, increase_factor = increase_factor, callback = cb)
-# end
-include("test_solvers.jl")
-=======
   nls = ADNLSModel(x -> [100 * (x[2] - x[1]^2); x[1] - 1], [-1.2; 1.0], 2)
   stats = tron(nls, max_radius = max_radius, increase_factor = increase_factor, callback = cb)
 end
@@ -115,5 +93,4 @@
   end
   stats = trunk(nlp, callback = callback, M = M)
   @test stats.status == :first_order
-end
->>>>>>> 6842496a
+end